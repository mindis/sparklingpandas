--- conflicted
+++ resolved
@@ -25,15 +25,10 @@
     SparklingPandasTestCase
 import pandas
 import sys
-<<<<<<< HEAD
-import unittest
-from pandas.util.testing import assert_frame_equal
-=======
 import unittest2
 from pandas.util.testing import assert_frame_equal
 from pandas.core.api import DataFrame
 import numpy as np
->>>>>>> b83f4829
 
 
 class DataLoad(SparklingPandasTestCase):
@@ -51,26 +46,16 @@
         data = pframe.collect().sort(['magic'])
         expected = pandas.DataFrame(input, columns=['magic', 'thing']).sort(
             ['magic'])
-<<<<<<< HEAD
-        assert_frame_equal(shouldeq, collectedframe)
-=======
         assert_frame_equal(data, expected)
->>>>>>> b83f4829
 
     def test_from_csv_record(self, whole_file=False):
         x = "hi,i,like,coffee\n"
         temp_file = NamedTemporaryFile()
         temp_file.write(x)
         temp_file.flush()
-<<<<<<< HEAD
         data = self.psc.read_csv("file://" + temp_file.name,
                                  use_whole_file=whole_file,
                                  names=["1", "2", "3", "4"]).collect()
-=======
-        data = self.psc.csvfile("file://" + temp_file.name,
-                                use_whole_file=True,
-                                names=["1", "2", "3", "4"]).collect()
->>>>>>> b83f4829
         expected = pandas.read_csv(
             temp_file.name,
             names=[
@@ -78,7 +63,6 @@
                 "2",
                 "3",
                 "4"],
-<<<<<<< HEAD
             header=None)
         assert_frame_equal(expected, data)
 
@@ -100,9 +84,6 @@
 
     def test_from_csv_record_adv_whole_file(self):
         self.test_from_csv_record_adv(whole_file=True)
-=======
-            header=0)
-        assert_frame_equal(data, expected)
 
     def test_load_from_data_frame(self):
         df = DataFrame({'A': ['foo', 'bar', 'foo', 'bar',
@@ -114,7 +95,7 @@
         ddf = self.psc.from_data_frame(df)
         ddfc = ddf.collect()
         assert_frame_equal(ddfc, df)
->>>>>>> b83f4829
+
 
 if __name__ == "__main__":
     unittest2.main()