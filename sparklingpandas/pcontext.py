"""
Provide an easy interface for loading data into L{PRDD}s for Spark.
"""
#
# Licensed to the Apache Software Foundation (ASF) under one or more
# contributor license agreements.  See the NOTICE file distributed with
# this work for additional information regarding copyright ownership.
# The ASF licenses this file to You under the Apache License, Version 2.0
# (the "License"); you may not use this file except in compliance with
# the License.  You may obtain a copy of the License at
#
# http://www.apache.org/licenses/LICENSE-2.0
#
# Unless required by applicable law or agreed to in writing, software
# distributed under the License is distributed on an "AS IS" BASIS,
# WITHOUT WARRANTIES OR CONDITIONS OF ANY KIND, either express or implied.
# See the License for the specific language governing permissions and
# limitations under the License.
#

from sparklingpandas.utils import add_pyspark_path

add_pyspark_path()
import pandas
from StringIO import StringIO
from pyspark.context import SparkContext
from sparklingpandas.prdd import PRDD


class PSparkContext():

<<<<<<< HEAD
    """
    This is a thin wrapper around SparkContext from
    PySpark which makes it easy to load data into L{PRDD}s.
    """
=======
    """This is a thin wrapper around SparkContext from PySpark which makes it
    easy to load data into L{PRDD}s."""
>>>>>>> b83f4829

    def __init__(self, sparkcontext):
        self.sc = sparkcontext

    @classmethod
    def simple(cls, *args, **kwargs):
        """Takes the same arguments as SparkContext and constructs a
        PSparkContext"""
        return PSparkContext(SparkContext(*args, **kwargs))

<<<<<<< HEAD
    def read_csv(self, name, use_whole_file=False, names=None, skiprows=0,
                 *args, **kwargs):
        """Read a CSV file in and parse it into Pandas DataFrames.
        If no names is provided we use the first row for the names.
        header=0 is the default unless names is provided in which case
        header=None is the default.
        skiprows indicates how many rows of input to skip. This will
        only be applied to the first partition of the data (so if
        #skiprows > #row in first partition this will not work). Generally
        this shouldn't be an issue for small values of skiprows.
        No other values of header is supported.
        All additional parameters are passed to the read_csv function.
        """
        def csv_file(partitionNumber, files):
            file_count = 0
            for filename, contents in files:
                # Only skip lines on the first file
                if partitionNumber == 0 and file_count == 0 and _skiprows > 0:
                    yield pandas.read_csv(StringIO(contents), *args,
                                          header=None,
                                          names=mynames,
                                          skiprows=_skiprows, **kwargs)
                else:
                    file_count += 1
                    yield pandas.read_csv(StringIO(contents), *args,
                                          header=None,
                                          names=mynames,
                                          **kwargs)

        def csv_rows(partitionNumber, rows):
            rowCount = 0
            inputStr = "\n".join(rows)
            if partitionNumber == 0:
                return pandas.read_csv(StringIO(row), *args, header=None,
                                       names=mynames, skiprows=_skiprows,
                                       **kwargs)
            else:
                return pandas.read_csv(StringIO(row), *args, header=None,
                                       names=mynames, **kwargs)
=======
    def csvfile(self, name, use_whole_file=True, *args, **kwargs):
        """Read a CSV file in and parse it into panda data frames. Note this uses
        wholeTextFiles by default underneath the hood so as to support
        multi-line CSV records so many small input files are preferred.
        All additional parameters are passed to the read_csv function.
        """
        # TODO(holden): Figure out what the deal with indexing will be for this
        # issue #12
        def csv_file(contents, *args, **kwargs):
            return pandas.read_csv(StringIO(contents), *args, header=0,
                                   **kwargs)
>>>>>>> b83f4829

        # If we need to peak at the first partition and determine the column
        # names
        mynames = None
        _skiprows = skiprows
        if names:
            mynames = names
        else:
            # In the future we could avoid this expensive call.
            first_line = self.sc.textFile(name).first()
            frame = pandas.read_csv(StringIO(first_line))
            mynames = list(frame.columns.values)
            _skiprows += 1

        # Do the actual load
        if use_whole_file:
            return PRDD.fromRDD(
<<<<<<< HEAD
                self.sc.wholeTextFiles(name).mapPartitionsWithIndex(csv_file))
=======
                self.sc.wholeTextFiles(name).map(
                    lambda
                    name_contents:
                    csv_file(name_contents[1],
                             *args, **kwargs)))
>>>>>>> b83f4829
        else:
            return PRDD.fromRDD(
                self.sc.textFile(name).mapPartitionsWithIndex(csv_rows))

    def from_data_frame(self, df):
        """Make a distributed dataframe from a local dataframe. The intend use
        is for testing. Note: dtypes are re-infered, so they may not match."""
        mydtype = df.dtypes
        mycols = df.columns

        def loadFromKeyRow(partition):
            pll = list(partition)
            if len(pll) > 0:
                index, data = zip(*pll)
                return [
                    pandas.DataFrame(
                        list(data),
                        columns=mycols,
                        index=index)]
            else:
                return []
        indexedData = zip(df.index, df.itertuples(index=False))
        rdd = self.sc.parallelize(indexedData).mapPartitions(loadFromKeyRow)
        return PRDD.fromRDD(rdd)

    def DataFrame(self, elements, *args, **kwargs):
        """
        Wraps the pandas.DataFrame operation.
        """
        def loadPartitions(partition):
            partitionList = list(partition)
            if len(partitionList) > 0:
                (indices, elements) = zip(*partitionList)
                return [
                    pandas.DataFrame(
                        data=list(elements),
                        index=list(indices),
                        *args,
                        **kwargs)]
            else:
                return []
        # Zip with the index so we have consistent indexing as if it was
        # operated on locally
        index = range(len(elements))
        # TODO(holden): test this issue #13
        if 'index' in kwargs:
            index = kwargs['index']
        elementsWithIndex = zip(index, elements)
        return PRDD.fromRDD(
            self.sc.parallelize(elementsWithIndex).mapPartitions(
                loadPartitions))

    def stop(self):
        """
        Stop the underlying SparkContext
        """
        self.sc.stop()<|MERGE_RESOLUTION|>--- conflicted
+++ resolved
@@ -29,15 +29,8 @@
 
 class PSparkContext():
 
-<<<<<<< HEAD
-    """
-    This is a thin wrapper around SparkContext from
-    PySpark which makes it easy to load data into L{PRDD}s.
-    """
-=======
     """This is a thin wrapper around SparkContext from PySpark which makes it
     easy to load data into L{PRDD}s."""
->>>>>>> b83f4829
 
     def __init__(self, sparkcontext):
         self.sc = sparkcontext
@@ -48,7 +41,6 @@
         PSparkContext"""
         return PSparkContext(SparkContext(*args, **kwargs))
 
-<<<<<<< HEAD
     def read_csv(self, name, use_whole_file=False, names=None, skiprows=0,
                  *args, **kwargs):
         """Read a CSV file in and parse it into Pandas DataFrames.
@@ -88,19 +80,6 @@
             else:
                 return pandas.read_csv(StringIO(row), *args, header=None,
                                        names=mynames, **kwargs)
-=======
-    def csvfile(self, name, use_whole_file=True, *args, **kwargs):
-        """Read a CSV file in and parse it into panda data frames. Note this uses
-        wholeTextFiles by default underneath the hood so as to support
-        multi-line CSV records so many small input files are preferred.
-        All additional parameters are passed to the read_csv function.
-        """
-        # TODO(holden): Figure out what the deal with indexing will be for this
-        # issue #12
-        def csv_file(contents, *args, **kwargs):
-            return pandas.read_csv(StringIO(contents), *args, header=0,
-                                   **kwargs)
->>>>>>> b83f4829
 
         # If we need to peak at the first partition and determine the column
         # names
@@ -118,15 +97,7 @@
         # Do the actual load
         if use_whole_file:
             return PRDD.fromRDD(
-<<<<<<< HEAD
                 self.sc.wholeTextFiles(name).mapPartitionsWithIndex(csv_file))
-=======
-                self.sc.wholeTextFiles(name).map(
-                    lambda
-                    name_contents:
-                    csv_file(name_contents[1],
-                             *args, **kwargs)))
->>>>>>> b83f4829
         else:
             return PRDD.fromRDD(
                 self.sc.textFile(name).mapPartitionsWithIndex(csv_rows))
